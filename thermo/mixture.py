--- conflicted
+++ resolved
@@ -543,15 +543,12 @@
     conductivity = None
     Hm = None
     H = None
-<<<<<<< HEAD
     isobaric_expansion_g = None
     isobaric_expansion_l = None
     T_default = 298.15
     P_default = 101325.
     autoflash = True # Whether or not to flash on init
     property_package_constants = None
-=======
->>>>>>> 3cf94fb3
 
     def __repr__(self):
         txt = '<Mixture, components=%s, mole fractions=%s' % (self.names, [round(i,4) for i in self.zs])
