--- conflicted
+++ resolved
@@ -58,6 +58,7 @@
 
     GE2 = RegularSolution.from_json(GE.as_json())
     assert GE2.__dict__ == GE.__dict__
+
     
     # Test with no interaction parameters
     GE3 = RegularSolution(T, xs, Vs, SPs)
@@ -211,9 +212,6 @@
     assert modelnp_pickle == modelnp
     model_pickle = pickle.loads(pickle.dumps(model))
     assert model_pickle == model
-
-<<<<<<< HEAD
-
 def test_regular_solution_gammas_binaries():
     kwargs = dict(xs=[.1, .9, 0.3, 0.7, .85, .15], Vs=[7.421e-05, 8.068e-05], SPs=[19570.2, 18864.7], Ts=[300.0, 400.0, 500.0], lambda12=0.1759, lambda21=0.7991)
     gammas_expect = [6818.906971998236, 1.105437709428331, 62.66284813913256, 2.0118436126911754, 1.1814344452004402, 137.6232341969005]
@@ -279,11 +277,11 @@
     res, stats = RegularSolution.regress_binary_parameters(**kwargs)
     assert stats['MAE'] < .12
     
-=======
+
+
 def test_regular_solution_one_component():
     GE = RegularSolution(T=325.0, xs=[1], Vs=[7.421e-05], SPs=[19570.2])
     
     for s in GE._point_properties:
         if hasattr(GE, s):
             res = getattr(GE, s)()
->>>>>>> d8098bbe
