# -*- coding: utf-8 -*-
'''Chemical Engineering Design Library (ChEDL). Utilities for process modeling.
Copyright (C) 2019 Caleb Bell <Caleb.Andrew.Bell@gmail.com>

Permission is hereby granted, free of charge, to any person obtaining a copy
of this software and associated documentation files (the "Software"), to deal
in the Software without restriction, including without limitation the rights
to use, copy, modify, merge, publish, distribute, sublicense, and/or sell
copies of the Software, and to permit persons to whom the Software is
furnished to do so, subject to the following conditions:

The above copyright notice and this permission notice shall be included in all
copies or substantial portions of the Software.

THE SOFTWARE IS PROVIDED "AS IS", WITHOUT WARRANTY OF ANY KIND, EXPRESS OR
IMPLIED, INCLUDING BUT NOT LIMITED TO THE WARRANTIES OF MERCHANTABILITY,
FITNESS FOR A PARTICULAR PURPOSE AND NONINFRINGEMENT. IN NO EVENT SHALL THE
AUTHORS OR COPYRIGHT HOLDERS BE LIABLE FOR ANY CLAIM, DAMAGES OR OTHER
LIABILITY, WHETHER IN AN ACTION OF CONTRACT, TORT OR OTHERWISE, ARISING FROM,
OUT OF OR IN CONNECTION WITH THE SOFTWARE OR THE USE OR OTHER DEALINGS IN THE
SOFTWARE.'''

from math import exp, log
import pytest
import numpy as np
from fluids.constants import calorie, R
from chemicals.rachford_rice import *
from thermo.mixture import Mixture
from thermo.uniquac import UNIQUAC
from random import random
from thermo import *
import numpy as np
from fluids.numerics import jacobian, hessian, derivative, normalize, assert_close, assert_close1d, assert_close2d, assert_close3d, linspace
from thermo.test_utils import check_np_output_activity
import pickle

def test_UNIQUAC_functional():
    # P05.01c VLE Behavior of Ethanol - Water Using UNIQUAC
    # http://chemthermo.ddbst.com/Problems_Solutions/Mathcad_Files/P05.01c%20VLE%20Behavior%20of%20Ethanol%20-%20Water%20Using%20UNIQUAC.xps

    gammas = UNIQUAC_gammas(xs=[0.252, 0.748], rs=[2.1055, 0.9200], qs=[1.972, 1.400], taus=[[1.0, 1.0919744384510301], [0.37452902779205477, 1.0]])
    assert_close1d(gammas, [2.35875137797083, 1.2442093415968987])

    # Example 8.3  in [2]_ for solubility of benzene (2) in ethanol (1) at 260 K.
    # Worked great here
    gammas = UNIQUAC_gammas(xs=[.7566, .2434], rs=[2.1055, 3.1878], qs=[1.972, 2.4], taus=[[1.0, 1.17984681869376], [0.22826016391070073, 1.0]])
    assert_close1d(gammas, [1.0826343452263132, 3.0176007269546083])

    # Example 7.3 in [2], for electrolytes
    gammas = UNIQUAC_gammas(xs=[0.05, 0.025, 0.925], rs=[1., 1., 0.92], qs=[1., 1., 1.4], taus=[[1.0, 0.4052558731309731, 2.7333668483468143], [21.816716876191823, 1.0, 0.06871094878791346], [0.4790878929721784, 3.3901086879605944, 1.0]])
    assert_close1d(gammas, [0.3838177662072466, 0.49469915162858774, 1.0204435746722416])


    def UNIQUAC_original_form(xs, rs, qs, taus):
        # This works too - just slower.
        cmps = range(len(xs))

        rsxs = sum([rs[i]*xs[i] for i in cmps])
        qsxs = sum([qs[i]*xs[i] for i in cmps])

        Phis = [rs[i]*xs[i]/rsxs for i in cmps]
        thetas = [qs[i]*xs[i]/qsxs for i in cmps]

        ls = [5*(ri - qi) - (ri - 1.) for ri, qi in zip(rs, qs)]

        gammas = []
        for i in cmps:
            lngamma = (log(Phis[i]/xs[i]) + 5*qs[i]*log(thetas[i]/Phis[i]) + ls[i]
            - Phis[i]/xs[i]*sum([xs[j]*ls[j] for j in cmps])
            - qs[i]*log(sum([thetas[j]*taus[j][i] for j in cmps]))
            + qs[i]
            - qs[i]*sum([thetas[j]*taus[i][j]/sum([thetas[k]*taus[k][j] for k in cmps]) for j in cmps]))
            gammas.append(exp(lngamma))
        return gammas

    gammas = UNIQUAC_original_form(xs=[.7566, .2434], rs=[2.1055, 3.1878], qs=[1.972, 2.4], taus=[[1.0, 1.17984681869376], [0.22826016391070073, 1.0]])
    assert_close1d(gammas, [1.0826343452263132, 3.0176007269546083])

    gammas = UNIQUAC_original_form(xs=[0.252, 0.748], rs=[2.1055, 0.9200], qs=[1.972, 1.400], taus=[[1.0, 1.0919744384510301], [0.37452902779205477, 1.0]])
    assert_close1d(gammas, [2.35875137797083, 1.2442093415968987])

    gammas = UNIQUAC_original_form(xs=[0.05, 0.025, 0.925], rs=[1., 1., 0.92], qs=[1., 1., 1.4], taus=[[1.0, 0.4052558731309731, 2.7333668483468143], [21.816716876191823, 1.0, 0.06871094878791346], [0.4790878929721784, 3.3901086879605944, 1.0]])
    assert_close1d(gammas, [0.3838177662072466, 0.49469915162858774, 1.0204435746722416])


def make_rsqs(N):
    cmps = range(N)
    rs = [float('%.3g'%(random()*2.5)) for _ in cmps]
    qs = [float('%.3g'%(random()*1.3)) for _ in cmps]
    return rs, qs

def make_taus(N):
    cmps = range(N)
    data = []
    base = [1e-4, 200.0, -5e-4, -7e-5, 300, 9e-8]

    for i in cmps:
        row = []
        for j in cmps:
            if i == j:
                row.append([0.0]*6)
            else:
                row.append([float('%.3g'%(random()*n)) for n in base])
        data.append(row)
    return data

def test_madeup_20():
    N = 20
    rs, qs = make_rsqs(N)
    taus = make_taus(N)
    xs = normalize([random() for i in range(N)])
    T = 350.0
    GE = UNIQUAC(T=T, xs=xs, rs=rs, qs=qs, tau_coeffs=taus)

def test_UNIQUAC_no_coefficients():
    T = 331.42
    xs = [0.252, 0.748]
    rs = [2.1055, 0.9200]
    qs = [1.972, 1.400]
    GE = UNIQUAC(T=T, xs=xs, rs=rs, qs=qs, ABCDEF=tuple())
    
    # Gammas ARE NOT equal to 1!
    # assert_close1d(GE.gammas(), [1, 1], rtol=1e-13)

def test_UNIQUAC_madeup_ternary():
    N = 3
    T = 331.42
    xs = [0.229, 0.175, 0.596]
    rs = [2.5735, 2.87, 1.4311]
    qs = [2.336, 2.41, 1.432]

    # madeup numbers to match Wilson example roughly
    tausA = [[0.0, -1.05e-4, -2.5e-4], [3.9e-4, 0.0, 1.6e-4], [-1.123e-4, 6.5e-4, 0]]
    tausB = [[0.0, 235.0, -169.0], [-160, 0.0, -715.0], [11.2, 144.0, 0.0]]
    tausC = [[0.0, -4.23e-4, 2.9e-4], [6.1e-4, 0.0, 8.2e-5], [-7.8e-4, 1.11e-4, 0]]
    tausD = [[0.0, -3.94e-5, 2.22e-5], [8.5e-5, 0.0, 4.4e-5], [-7.9e-5, 3.22e-5, 0]]
    tausE = [[0.0, -4.2e2, 8.32e2], [2.7e2, 0.0, 6.8e2], [3.7e2, 7.43e2, 0]]
    tausF = [[0.0, 9.64e-8, 8.94e-8], [1.53e-7, 0.0, 1.11e-7], [7.9e-8, 2.276e-8, 0]]
    ABCDEF = (tausA, tausB, tausC, tausD, tausE, tausF)
    GE = UNIQUAC(T=T, xs=xs, rs=rs, qs=qs, ABCDEF=ABCDEF)
    assert eval(str(GE)).GE() == GE.GE()
    
    with pytest.raises(ValueError):
         UNIQUAC(T=T, xs=xs, rs=rs, qs=qs, ABCDEF=(tausA, None, None, []))
    with pytest.raises(ValueError):
         UNIQUAC(T=T, xs=xs, rs=rs, qs=qs, ABCDEF=(tausA, None, None, [1, 1]))
    with pytest.raises(ValueError):
         UNIQUAC(T=T, xs=xs, rs=rs, qs=qs, ABCDEF=(tausA, None, None, [1, 1, 1]))
    with pytest.raises(ValueError):
         UNIQUAC(T=T, xs=xs, rs=rs, qs=qs, ABCDEF=(tausA, None, None, [[0.0, 9.64e-8], [1.53e-7, 0.0, 1.11e-7], [7.9e-8, 2.276e-8, 0]]))
    with pytest.raises(ValueError):
         UNIQUAC(T=T, xs=xs, rs=rs, qs=qs, ABCDEF=(tausA, None, None,  [[0.0, 9.64e-8, 8.94e-8], [1.53e-7, 0.0, 1.11e-7]]))

    GE2 = UNIQUAC.from_json(GE.as_json())
    assert GE2.__dict__ == GE.__dict__

    # GE
    GE_expect = 415.5805110962149
    GE_analytical = GE.GE()
    assert_close(GE_expect, GE_analytical, rtol=1e-13)
    gammas = UNIQUAC_gammas(taus=GE.taus(), rs=rs, qs=qs, xs=xs)
    GE_identity = R*T*sum(xi*log(gamma) for xi, gamma in zip(xs, gammas))
    assert_close(GE_identity, GE_analytical, rtol=1e-12)

    # dGE_dT
    dGE_dT_expect = 0.9907140284750982
    dGE_dT_analytical = GE.dGE_dT()
    dGE_dT_numerical = derivative(lambda T: GE.to_T_xs(T, xs).GE(), T, order=7, dx=T*1e-3)
    assert_close(dGE_dT_analytical, dGE_dT_numerical, rtol=1e-12)
    assert_close(dGE_dT_expect, dGE_dT_analytical, rtol=1e-13)

    # d2GE_dT2
    d2GE_dT2_expect = -0.007148011229475758
    d2GE_dT2_analytical = GE.d2GE_dT2()
    d2GE_dT2_numerical = derivative(lambda T: GE.to_T_xs(T, xs).dGE_dT(), T, order=7, dx=T*1e-3)
    assert_close(d2GE_dT2_expect, d2GE_dT2_analytical, rtol=1e-12)
    assert_close(d2GE_dT2_analytical, d2GE_dT2_numerical, rtol=1e-12)

    # d3GE_dT3
    d3GE_dT3_expect = 2.4882477326368877e-05
    d3GE_dT3_analytical = GE.d3GE_dT3()
    assert_close(d3GE_dT3_expect, d3GE_dT3_analytical, rtol=1e-13)
    d3GE_dT3_numerical = derivative(lambda T: GE.to_T_xs(T, xs).d2GE_dT2(), T, order=11, dx=T*1e-2)
    assert_close(d3GE_dT3_analytical, d3GE_dT3_numerical, rtol=1e-12)

    # dphis_dxs
    dphis_dxs_analytical = GE.dphis_dxs()
    dphis_dxs_expect = [[0.9223577846000854, -0.4473196931643269, -0.2230519905531248],
     [-0.3418381934661886, 1.094722540086528, -0.19009311780433752],
     [-0.5805195911338968, -0.6474028469222008, 0.41314510835746243]]
    assert_close2d(dphis_dxs_expect, dphis_dxs_analytical, rtol=1e-12)
    dphis_dxs_numerical = jacobian(lambda xs: GE.to_T_xs(T, xs).phis(), xs, scalar=False, perturbation=2e-8)
    assert_close2d(dphis_dxs_numerical, dphis_dxs_analytical, rtol=3e-8)

    # d2phis_dxixjs - checked to the last decimal with sympy
    d2phis_dxixjs_expect = [[[-2.441416183656415, 0.9048216556030662, 1.536594528053349],
      [-0.7693373390462084, -0.9442924629794809, 1.7136298020256895],
      [-0.3836232285397313, 0.5031631130108988, -0.11953988447116741]],
     [[-0.7693373390462084, -0.9442924629794809, 1.7136298020256895],
      [1.3204383950972896, -3.231500191022578, 1.9110617959252876],
      [0.658424873597119, -0.5251124708645561, -0.13331240273256284]],
     [[-0.3836232285397313, 0.5031631130108987, -0.11953988447116741],
      [0.6584248735971189, -0.5251124708645561, -0.13331240273256284],
      [0.32831771310273056, 0.27980444182238084, -0.6081221549251116]]]

    d2phis_dxixjs_analytical = GE.d2phis_dxixjs()
    assert_close3d(d2phis_dxixjs_analytical, d2phis_dxixjs_expect, rtol=1e-12)
    d2phis_dxixjs_numerical = hessian(lambda xs: GE.to_T_xs(T, xs).phis(), xs, scalar=False, perturbation=1e-5)
    assert_close3d(d2phis_dxixjs_numerical, d2phis_dxixjs_analytical, rtol=8e-5)


    d2thetas_dxixjs_expect = [[[-2.346422740416712, 0.7760247163009644, 1.5703980241157476],
      [-0.7026345706138027, -0.9175106511836936, 1.6201452217974965],
      [-0.4174990477672056, 0.47571378156805694, -0.05821473380085118]],
     [[-0.7026345706138027, -0.9175106511836936, 1.6201452217974965],
      [1.0476523499983839, -2.7191206652946023, 1.6714683152962189],
      [0.6225054627376287, -0.5624465978146614, -0.06005886492296719]],
     [[-0.4174990477672056, 0.47571378156805694, -0.05821473380085118],
      [0.6225054627376287, -0.5624465978146614, -0.06005886492296719],
      [0.3698870633362176, 0.2916190647283637, -0.6615061280645813]]]
    d2thetas_dxixjs_analytical = GE.d2thetas_dxixjs()
    assert_close3d(d2thetas_dxixjs_analytical, d2thetas_dxixjs_expect, rtol=1e-12)
    d2thetas_dxixjs_numerical = hessian(lambda xs: GE.to_T_xs(T, xs).thetas(), xs, scalar=False, perturbation=2e-5)
    assert_close3d(d2thetas_dxixjs_numerical, d2thetas_dxixjs_analytical, rtol=1e-4)

    def to_jac(xs):
        return GE.to_T_xs(T, xs).GE()

    # Obtained 12 decimals of precision with numdifftools
    dGE_dxs_analytical = GE.dGE_dxs()
    dGE_dxs_expect = [-2651.3181821109024, -2085.574403592012, -2295.0860830203587]
    assert_close1d(dGE_dxs_analytical, dGE_dxs_expect, rtol=1e-12)
    dGE_dxs_numerical = jacobian(to_jac, xs, perturbation=1e-8)
    assert_close1d(dGE_dxs_numerical, dGE_dxs_analytical, rtol=1e-6)

    # d2GE_dTdxs
    def to_jac(xs):
        return GE.to_T_xs(T, xs).dGE_dT()
    d2GE_dTdxs_expect = [-9.940433543371945, -3.545963210296949, -7.427593534302016]
    d2GE_dTdxs = GE.d2GE_dTdxs()
    d2GE_dTdxs_numerical = jacobian(to_jac, xs, perturbation=1e-8)
    assert_close1d(d2GE_dTdxs_numerical, d2GE_dTdxs, rtol=1e-6)
    assert_close1d(d2GE_dTdxs, d2GE_dTdxs_expect, rtol=1e-12)

    # d2GE_dxixjs

    def to_hess(xs):
        return GE.to_T_xs(T, xs).GE()

    d2GE_dxixjs_numerical = hessian(to_hess, xs, perturbation=1e-4)
    d2GE_dxixjs_sympy = [[-2890.4327598108343, -6687.099054095988, -1549.3754436994557],
     [-6687.099054095988, -2811.283290487096, -1228.622385377738],
     [-1549.3754436994557, -1228.622385377738, -3667.3880987585053]]
    d2GE_dxixjs_analytical = GE.d2GE_dxixjs()
    assert_close2d(d2GE_dxixjs_numerical, d2GE_dxixjs_analytical, rtol=1e-4)
    assert_close2d(d2GE_dxixjs_analytical, d2GE_dxixjs_sympy, rtol=1e-12)

    # Check json storage again, with some results
    GE2 = UNIQUAC.from_json(GE.as_json())
    assert GE2.__dict__ == GE.__dict__

def test_UNIQUAC_no_parameters():
    xs = [0.7273, 0.0909, 0.1818]
    rs = [.92, 2.1055, 3.1878]
    qs = [1.4, 1.972, 2.4]
    
    # Bad idea but it's a thing you actually do
    GE = UNIQUAC(T=300.0, xs=xs, rs=rs, qs=qs)

def test_UNIQUAC_numpy_inputs():


    N = 3
    T = 331.42
    xs = [0.229, 0.175, 0.596]
    rs = [2.5735, 2.87, 1.4311]
    qs = [2.336, 2.41, 1.432]
    # madeup numbers to match Wilson example roughly
    tausA = [[0.0, -1.05e-4, -2.5e-4], [3.9e-4, 0.0, 1.6e-4], [-1.123e-4, 6.5e-4, 0]]
    tausB = [[0.0, 235.0, -169.0], [-160, 0.0, -715.0], [11.2, 144.0, 0.0]]
    tausC = [[0.0, -4.23e-4, 2.9e-4], [6.1e-4, 0.0, 8.2e-5], [-7.8e-4, 1.11e-4, 0]]
    tausD = [[0.0, -3.94e-5, 2.22e-5], [8.5e-5, 0.0, 4.4e-5], [-7.9e-5, 3.22e-5, 0]]
    tausE = [[0.0, -4.2e2, 8.32e2], [2.7e2, 0.0, 6.8e2], [3.7e2, 7.43e2, 0]]
    tausF = [[0.0, 9.64e-8, 8.94e-8], [1.53e-7, 0.0, 1.11e-7], [7.9e-8, 2.276e-8, 0]]
    ABCDEF = (tausA, tausB, tausC, tausD, tausE, tausF)
    ABCDEFnp = tuple(np.array(v) for v in ABCDEF)

    model = UNIQUAC(T=T, xs=xs, rs=rs, qs=qs, ABCDEF=ABCDEF)
    modelnp = UNIQUAC(T=T, xs=np.array(xs), rs=np.array(rs), qs=np.array(qs), ABCDEF=ABCDEFnp)
    modelnp2 = modelnp.to_T_xs(T=T, xs=np.array(xs))

    check_np_output_activity(model, modelnp, modelnp2)

    json_string = modelnp.as_json()
    new = UNIQUAC.from_json(json_string)
    assert new == modelnp

    # Pickle checks
    modelnp_pickle = pickle.loads(pickle.dumps(modelnp))
    assert modelnp_pickle == modelnp
    model_pickle = pickle.loads(pickle.dumps(model))
    assert model_pickle == model

def test_UNIQUAC_np_hash_different_input_forms():
    N = 3
    T = 331.42
    xs = [0.229, 0.175, 0.596]
    rs = [2.5735, 2.87, 1.4311]
    qs = [2.336, 2.41, 1.432]
    # madeup numbers to match Wilson example roughly
    tausA = [[0.0, -1.05e-4, -2.5e-4], [3.9e-4, 0.0, 1.6e-4], [-1.123e-4, 6.5e-4, 0]]
    tausB = [[0.0, 235.0, -169.0], [-160, 0.0, -715.0], [11.2, 144.0, 0.0]]
    tausC = [[0.0, -4.23e-4, 2.9e-4], [6.1e-4, 0.0, 8.2e-5], [-7.8e-4, 1.11e-4, 0]]
    tausD = [[0.0, -3.94e-5, 2.22e-5], [8.5e-5, 0.0, 4.4e-5], [-7.9e-5, 3.22e-5, 0]]
    tausE = [[0.0, -4.2e2, 8.32e2], [2.7e2, 0.0, 6.8e2], [3.7e2, 7.43e2, 0]]
    tausF = [[0.0, 9.64e-8, 8.94e-8], [1.53e-7, 0.0, 1.11e-7], [7.9e-8, 2.276e-8, 0]]
    ABCDEF = (tausA, tausB, tausC, tausD, tausE, tausF)
    A, B, C, D, E, F = ABCDEF

    tau_coeffs = [[[A[i][j], B[i][j], C[i][j], D[i][j], E[i][j], F[i][j]] for j in range(N)] for i in range(N)]

    model_ABCDEF = UNIQUAC(T=T, xs=xs,  rs=rs, qs=qs, ABCDEF=(A, B, C, D, E, F))
    model_tau_coeffs = UNIQUAC(T=T, xs=xs,  rs=rs, qs=qs, tau_coeffs=tau_coeffs)
    model_tau_coeffs2 = UNIQUAC.from_json(model_tau_coeffs.as_json())

    assert model_ABCDEF.GE() == model_tau_coeffs.GE()
    assert hash(model_ABCDEF) == hash(model_tau_coeffs)
    assert model_ABCDEF.GE() == model_tau_coeffs2.GE()
    assert hash(model_ABCDEF) == hash(model_tau_coeffs2)


    modelnp = UNIQUAC(T=T, xs=np.array(xs),rs=np.array(rs), qs=np.array(qs), ABCDEF=(np.array(A), np.array(B), np.array(C), np.array(D), np.array(E), np.array(F)))
    model_tau_coeffsnp = UNIQUAC(T=T,rs=np.array(rs), qs=np.array(qs), xs=np.array(xs), tau_coeffs=np.array(tau_coeffs))
    assert modelnp.GE() == model_tau_coeffsnp.GE()
    assert hash(modelnp) == hash(model_tau_coeffsnp)
    model_tau_coeffsnp2 = UNIQUAC.from_json(model_tau_coeffsnp.as_json())
    assert hash(modelnp) == hash(model_tau_coeffsnp2)

def test_Uniquac_numpy_output_correct_array_internal_ownership():
    N = 3
    T = 331.42
    xs = [0.229, 0.175, 0.596]
    rs = [2.5735, 2.87, 1.4311]
    qs = [2.336, 2.41, 1.432]
    # madeup numbers to match Wilson example roughly
    tausA = [[0.0, -1.05e-4, -2.5e-4], [3.9e-4, 0.0, 1.6e-4], [-1.123e-4, 6.5e-4, 0]]
    tausB = [[0.0, 235.0, -169.0], [-160, 0.0, -715.0], [11.2, 144.0, 0.0]]
    tausC = [[0.0, -4.23e-4, 2.9e-4], [6.1e-4, 0.0, 8.2e-5], [-7.8e-4, 1.11e-4, 0]]
    tausD = [[0.0, -3.94e-5, 2.22e-5], [8.5e-5, 0.0, 4.4e-5], [-7.9e-5, 3.22e-5, 0]]
    tausE = [[0.0, -4.2e2, 8.32e2], [2.7e2, 0.0, 6.8e2], [3.7e2, 7.43e2, 0]]
    tausF = [[0.0, 9.64e-8, 8.94e-8], [1.53e-7, 0.0, 1.11e-7], [7.9e-8, 2.276e-8, 0]]
    ABCDEF = (tausA, tausB, tausC, tausD, tausE, tausF)
    A, B, C, D, E, F = ABCDEF

    tau_coeffs = [[[A[i][j], B[i][j], C[i][j], D[i][j], E[i][j], F[i][j]] for j in range(N)] for i in range(N)]
    modelnp = UNIQUAC(T=T,rs=np.array(rs), qs=np.array(qs), xs=np.array(xs), tau_coeffs=np.array(tau_coeffs))
    for name in ('tau_coeffs_A', 'tau_coeffs_B', 'tau_coeffs_C',
                 'tau_coeffs_D', 'tau_coeffs_E', 'tau_coeffs_F'):
        obj = getattr(modelnp, name)
        assert obj.flags.c_contiguous
        assert obj.flags.owndata
        
<<<<<<< HEAD
@pytest.mark.fitting
def test_UNIQUAC_fitting_gamma_1_success_cases():
    pts = 10
    rs = [3.8254, 4.4998]
    qs = [3.316, 3.856]
    xs = [[xi, 1.0 - xi] for xi in linspace(1e-7, 1-1e-7, pts)]
    gammas = [[1, 1] for i in range(pts)]
    coeffs, stats = UNIQUAC.regress_binary_parameters(gammas, xs, rs, qs)
    assert stats['MAE'] < 1e-5
    
    
def test_UNIQUAC_chemsep():
    from thermo.interaction_parameters import IPDB
    xs = [0.252, 0.748]
    rs = [2.11, 0.92]
    qs = [1.97, 1.400]
    N = 2
    T = 343.15
    tausA = tausC = tausD = tausE = tausF = [[0.0]*N for _ in range(N)]
    gammas_expect = [1.977454791958557, 1.1397696289861017]
    tausB = IPDB.get_ip_asymmetric_matrix(name='ChemSep UNIQUAC', CASs=['64-17-5', '7732-18-5'], ip='bij')
    ABCDEF = (tausA, tausB, tausC, tausD, tausE, tausF)
    GE = UNIQUAC(T=T, xs=xs, rs=rs, qs=qs, ABCDEF=ABCDEF)
    gammas = GE.gammas()
    # Checked against ChemSep TPxy plot/data table - shows 5 decimal places
    assert_close1d(gammas, gammas_expect, rtol=1e-12)
    
    # Partial inputs
    GE = UNIQUAC(T=T, xs=xs, rs=rs, qs=qs, tau_bs=tausB)
    assert_close1d(GE.gammas(), gammas_expect, rtol=1e-12)
=======
        
def test_UNIQUAC_one_component():
    GE = UNIQUAC(T=300, xs=[1], rs=[1], qs=[1], ABCDEF=([[0.0]], [[0.0]], [[0.0]], [[0.0]], [[0.0]], [[0.0]]))
    
    # d2GE_dTdxs, d2GE_dxixjs, dGE_dxs, dSE_dxs all do not have to be zero because the equation can be evaluated with x != 0.
    
    for s in GE._point_properties:
        if hasattr(GE, s):
            res = getattr(GE, s)()
            # print(res, s)
>>>>>>> d8098bbe
<|MERGE_RESOLUTION|>--- conflicted
+++ resolved
@@ -360,7 +360,6 @@
         assert obj.flags.c_contiguous
         assert obj.flags.owndata
         
-<<<<<<< HEAD
 @pytest.mark.fitting
 def test_UNIQUAC_fitting_gamma_1_success_cases():
     pts = 10
@@ -391,8 +390,9 @@
     # Partial inputs
     GE = UNIQUAC(T=T, xs=xs, rs=rs, qs=qs, tau_bs=tausB)
     assert_close1d(GE.gammas(), gammas_expect, rtol=1e-12)
-=======
-        
+
+
+
 def test_UNIQUAC_one_component():
     GE = UNIQUAC(T=300, xs=[1], rs=[1], qs=[1], ABCDEF=([[0.0]], [[0.0]], [[0.0]], [[0.0]], [[0.0]], [[0.0]]))
     
@@ -401,5 +401,4 @@
     for s in GE._point_properties:
         if hasattr(GE, s):
             res = getattr(GE, s)()
-            # print(res, s)
->>>>>>> d8098bbe
+            # print(res, s)