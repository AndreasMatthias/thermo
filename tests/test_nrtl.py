# -*- coding: utf-8 -*-
'''Chemical Engineering Design Library (ChEDL). Utilities for process modeling.
Copyright (C) 2019, 2020, 2021 Caleb Bell <Caleb.Andrew.Bell@gmail.com>

Permission is hereby granted, free of charge, to any person obtaining a copy
of this software and associated documentation files (the "Software"), to deal
in the Software without restriction, including without limitation the rights
to use, copy, modify, merge, publish, distribute, sublicense, and/or sell
copies of the Software, and to permit persons to whom the Software is
furnished to do so, subject to the following conditions:

The above copyright notice and this permission notice shall be included in all
copies or substantial portions of the Software.

THE SOFTWARE IS PROVIDED "AS IS", WITHOUT WARRANTY OF ANY KIND, EXPRESS OR
IMPLIED, INCLUDING BUT NOT LIMITED TO THE WARRANTIES OF MERCHANTABILITY,
FITNESS FOR A PARTICULAR PURPOSE AND NONINFRINGEMENT. IN NO EVENT SHALL THE
AUTHORS OR COPYRIGHT HOLDERS BE LIABLE FOR ANY CLAIM, DAMAGES OR OTHER
LIABILITY, WHETHER IN AN ACTION OF CONTRACT, TORT OR OTHERWISE, ARISING FROM,
OUT OF OR IN CONNECTION WITH THE SOFTWARE OR THE USE OR OTHER DEALINGS IN THE
SOFTWARE.'''

from math import exp, log
import pytest
import numpy as np
from fluids.constants import calorie, R
from chemicals.rachford_rice import *
from thermo.mixture import Mixture
from thermo.nrtl import NRTL
from random import random
from thermo import *
import numpy as np
from fluids.numerics import jacobian, hessian, derivative, normalize, assert_close, assert_close1d, assert_close2d, linspace
from thermo.test_utils import check_np_output_activity
import pickle


def test_NRTL_gammas():
    # P05.01b VLE Behavior of Ethanol - Water Using NRTL
    gammas = NRTL_gammas([0.252, 0.748], [[0, -0.178], [1.963, 0]], [[0, 0.2974],[.2974, 0]])
    assert_close1d(gammas, [1.9363183763514304, 1.1537609663170014])

    # Test the general form against the simpler binary form
    def NRTL2(xs, taus, alpha):
        x1, x2 = xs
        tau12, tau21 = taus
        G12 = exp(-alpha*tau12)
        G21 = exp(-alpha*tau21)
        gamma1 = exp(x2**2*(tau21*(G21/(x1+x2*G21))**2 + G12*tau12/(x2+x1*G12)**2))
        gamma2 = exp(x1**2*(tau12*(G12/(x2+x1*G12))**2 + G21*tau21/(x1+x2*G21)**2))
        return gamma1, gamma2

    gammas = NRTL2(xs=[0.252, 0.748], taus=[-0.178, 1.963], alpha=0.2974)
    assert_close1d(gammas, [1.9363183763514304, 1.1537609663170014])


    # Example by
    # https://github.com/iurisegtovich/PyTherm-applied-thermodynamics/blob/master/contents/main-lectures/GE1-NRTL-graphically.ipynb
    tau = [[0.0, 2.291653777670652, 0.5166949715946564], [4.308652420938829, 0.0, 1.6753963198550983], [0.5527434579849811, 0.15106032392136134, 0.0]]
    alpha = [[0.0, 0.4, 0.3], [0.4, 0.0, 0.3], [0.3, 0.3, 0.0]]
    xs = [.1, .3, .6]
    gammas = NRTL_gammas(xs, tau, alpha)
    assert_close1d(gammas, [2.7175098659360413, 2.1373006474468697, 1.085133765593844])

    # Test the values which give activity coefficients of 1:
    gammas = NRTL_gammas([0.252, 0.748], [[0, 0], [0, 0]], [[0, 0.5],[.9, 0]])
    assert_close1d(gammas, [1, 1])
    # alpha does not matter

    a = b = np.zeros((6, 6)).tolist()
    gammas = NRTL_gammas([0., 1, 0, 0, 0, 0], a, b)
    assert_close1d(gammas, [1,1,1,1,1,1])

    # Test vs chemsep parameters, same water ethanol T and P
    T = 343.15
    b12 = -57.9601*calorie
    b21 = 1241.7396*calorie
    tau12 = b12/(R*T)
    tau21 = b21/(R*T)

    gammas = NRTL_gammas(xs=[0.252, 0.748], taus=[[0, tau12], [tau21, 0]],
    alphas=[[0, 0.2937],[.2937, 0]])
    assert_close1d(gammas, [1.9853834856640085, 1.146380779201308])



    # Random bad example
    alphas = [[0.0, 0.35, 0.35, 0.35, 0.35],
             [0.35, 0.0, 0.35, 0.35, 0.35],
             [0.35, 0.35, 0.0, 0.35, 0.35],
             [0.35, 0.35, 0.35, 0.0, 0.35],
             [0.35, 0.35, 0.35, 0.35, 0.0]]
    taus = [[0.0, 0.651, 2.965, 1.738, 0.761], [1.832, 0.0, 2.783, 1.35, 0.629],
            [0.528, 1.288, 0.0, 0.419, 2.395], [1.115, 1.838, 2.16, 0.0, 0.692],
            [1.821, 2.466, 1.587, 1.101, 0.0]]

    xs = [0.18736982702111407, 0.2154173017033719, 0.2717319464745698, 0.11018333572613222, 0.215297589074812]
    gammas = NRTL_gammas(xs, taus, alphas)
    gammas_expect = [2.503204848288857, 2.910723989902569, 2.2547951278295497, 2.9933258413917154, 2.694165187439594]
    assert_close1d(gammas, gammas_expect)

def test_NRTL_gammas_10():
    # ten component
#    m = Mixture(['water', 'ethanol', 'methanol', '1-pentanol', '2-pentanol', '3-pentanol',
#             '1-decanol', '2-decanol', '3-decanol', '4-decanol'],
#             P=1e5, zs=[.1]*10, T=273.15+70)
    xs = [.1]*10
    T = 343.15
    alphas = [[0.0, 0.2937, 0.2999, 0.3, 0.3, 0.3, 0.3, 0.3, 0.3, 0.3],
     [0.2937, 0.0, 0.3009, 0.3, 0.3, 0.3, 0.3, 0.3, 0.3, 0.3],
     [0.2999, 0.3009, 0.0, 0.3, 0.3, 0.3, 0.3, 0.3, 0.3, 0.3],
     [0.3, 0.3, 0.3, 0.0, 0.3, 0.3, 0.3, 0.3, 0.3, 0.3],
     [0.3, 0.3, 0.3, 0.3, 0.0, 0.3, 0.3, 0.3, 0.3, 0.3],
     [0.3, 0.3, 0.3, 0.3, 0.3, 0.0, 0.3, 0.3, 0.3, 0.3],
     [0.3, 0.3, 0.3, 0.3, 0.3, 0.3, 0.0, 0.3, 0.3, 0.3],
     [0.3, 0.3, 0.3, 0.3, 0.3, 0.3, 0.3, 0.0, 0.3, 0.3],
     [0.3, 0.3, 0.3, 0.3, 0.3, 0.3, 0.3, 0.3, 0.0, 0.3],
     [0.3, 0.3, 0.3, 0.3, 0.3, 0.3, 0.3, 0.3, 0.3, 0.0]]

    taus = [[0.0, 1.8209751485908323, 1.162621164496251, 0.0, 0.0, 0.0, 0.0, 0.0, 0.0, 0.0],
            [-0.08499680747061582, 0.0, -0.10339969905688821, 0.0, 0.0, 0.0, 0.0, 0.0, 0.0, 0.0],
            [-0.2772318019157448, 0.0986791288154995, 0.0, 0.0, 0.0, 0.0, 0.0, 0.0, 0.0, 0.0],
            [0.0, 0.0, 0.0, 0.0, 0.0, 0.0, 0.0, 0.0, 0.0, 0.0],
            [0.0, 0.0, 0.0, 0.0, 0.0, 0.0, 0.0, 0.0, 0.0, 0.0],
            [0.0, 0.0, 0.0, 0.0, 0.0, 0.0, 0.0, 0.0, 0.0, 0.0],
            [0.0, 0.0, 0.0, 0.0, 0.0, 0.0, 0.0, 0.0, 0.0, 0.0],
            [0.0, 0.0, 0.0, 0.0, 0.0, 0.0, 0.0, 0.0, 0.0, 0.0],
            [0.0, 0.0, 0.0, 0.0, 0.0, 0.0, 0.0, 0.0, 0.0, 0.0],
            [0.0, 0.0, 0.0, 0.0, 0.0, 0.0, 0.0, 0.0, 0.0, 0.0]]

    gammas = NRTL_gammas(xs=xs, taus=taus, alphas=alphas)
    gammas_expect = [1.1600804309840225, 1.0892286716705042, 1.0384940848807305, 0.9836770920034531, 0.9836770920034531, 0.9836770920034531, 0.9836770920034531, 0.9836770920034531, 0.9836770920034531, 0.9836770920034531]
    assert_close1d(gammas, gammas_expect)

def NRTL_gammas_44():
    N = 44
    taus = [[random() for i in range(N)] for j in range(N)]
    alphas = [[random() for i in range(N)] for j in range(N)]
    xs = normalize([random() for i in range(N)])
    gammas = NRTL_gammas(xs=xs, taus=taus, alphas=alphas)


def NRTL_gammas_200():
    # ten component
    # Takes 40 ms - not a great idea
    N = 200
    taus = [[random() for i in range(N)] for j in range(N)]
    alphas = [[random() for i in range(N)] for j in range(N)]
    xs = normalize([random() for i in range(N)])
    gammas = NRTL_gammas(xs=xs, taus=taus, alphas=alphas)

def make_alphas(N):
    cmps = range(N)
    data = []
    for i in cmps:
        row = []
        for j in cmps:
            if i == j:
                row.append([0.0, 0.0])
            else:
                row.append([round(random()*0.3, 3), round(random()*1e-5, 8)])
        data.append(row)
    return data

def make_taus(N):
    cmps = range(N)
    data = []
    base = [3e-5, 600.0, 1e-4, 7e-5, 5e-3, 9e-7]

    for i in cmps:
        row = []
        for j in cmps:
            if i == j:
                row.append([0.0]*6)
            else:
                row.append([float('%.3g'%(random()*n)) for n in base])
        data.append(row)
    return data


def test_madeup_NRTL():
    N = 6
    alphas = make_alphas(N)
    taus = make_taus(N)
    xs = normalize([random() for i in range(N)])
    T = 350.0
    GE = NRTL(T, xs, taus, alphas)


def test_water_ethanol_methanol_madeup():
    alphas = [[[0.0, 2e-05], [0.2937, 7e-05], [0.2999, 0.0001]],
     [[0.2937, 1e-05], [0.0, 4e-05], [0.3009, 8e-05]],
     [[0.2999, 1e-05], [0.3009, 3e-05], [0.0, 5e-05]]]

    taus = [[[6e-05, 0.0, 7e-05, 7e-05, 0.00788, 3.6e-07],
      [3e-05, 624.868, 9e-05, 7e-05, 0.00472, 8.5e-07],
      [3e-05, 398.953, 4e-05, 1e-05, 0.00279, 5.6e-07]],
     [[1e-05, -29.167, 8e-05, 9e-05, 0.00256, 1e-07],
      [2e-05, 0.0, 7e-05, 6e-05, 0.00587, 4.2e-07],
      [0.0, -35.482, 8e-05, 4e-05, 0.00889, 8.2e-07]],
     [[9e-05, -95.132, 6e-05, 1e-05, 0.00905, 5.2e-07],
      [9e-05, 33.862, 2e-05, 6e-05, 0.00517, 1.4e-07],
      [0.0001, 0.0, 6e-05, 2e-05, 0.00095, 7.4e-07]]]

    N = 3
    T = 273.15+70
    dT = T*1e-8
    xs = [.2, .3, .5]
    GE = NRTL(T, xs, taus, alphas)
    assert eval(str(GE)).GE() == GE.GE()

    assert NRTL.from_json(GE.as_json()).__dict__ == GE.__dict__

    GEnp = NRTL(T, np.array(xs), np.array(taus), np.array(alphas))
    assert_close(GEnp.GE(), GE.GE(), rtol=1e-12)

    # gammas
    assert_close1d(GE.gammas(), [1.7795902383749216, 1.1495597830749005, 1.0736702352016942])
    assert_close1d(GEnp.gammas(), GE.gammas(), rtol=1e-12)

    ### Tau and derivatives
    taus_expected = [[0.06687993075720595, 1.9456413587531054, 1.2322559725492486],
     [-0.04186204696272491, 0.07047352903742096, 0.007348860249786843],
     [-0.21212866478360642, 0.13596095401379812, 0.0944497207779701]]
    assert_close2d(taus_expected, GE.taus(), rtol=1e-14)

    # Tau temperature derivative
    dtaus_dT_numerical = (np.array(GE.to_T_xs(T+dT, xs).taus()) - GE.taus())/dT
    dtaus_dT_analytical = GE.dtaus_dT()
    dtaus_dT_expected = [[0.000317271602387579, -0.004653030923421638, -0.0029936361350323625],
     [0.000406561723402744, 0.00034844970187634483, 0.0009043271077256468],
     [0.0011749522864265571, -0.00013143064874333648, 0.0005280368036263511]]
    assert_close2d(dtaus_dT_analytical, dtaus_dT_expected, rtol=1e-12)
    assert_close2d(dtaus_dT_numerical, dtaus_dT_analytical, rtol=4e-7)

    # tau second derivative
    d2taus_dT2_analytical = GE.d2taus_dT2()
    d2taus_dT2_expected = [[7.194089397742681e-07, 3.2628265646047626e-05, 2.0866597625703075e-05],
     [-1.2443543228779117e-06, 8.394080699905074e-07, -1.169244972344292e-07],
     [-3.669244570181493e-06, 1.955896362917401e-06, 1.4794908652710361e-06]]
    assert_close2d(d2taus_dT2_analytical, d2taus_dT2_expected, rtol=1e-12)
    d2taus_dT2_numerical = (np.array(GE.to_T_xs(T+dT, xs).dtaus_dT()) - GE.dtaus_dT())/dT
    assert_close2d(d2taus_dT2_analytical, d2taus_dT2_numerical, rtol=4e-7)

    # tau third derivative
    d3taus_dT3_analytical = GE.d3taus_dT3()
    d3taus_dT3_expected = [[3.425034691577827e-12, -2.703935984244539e-07, -1.7263626338812435e-07],
     [1.2625331389834536e-08, 3.4351735085462344e-12, 1.535797829031479e-08],
     [4.116922701015044e-08, -1.4652079774338131e-08, 2.9650219270685846e-12]]

    # Not sure why precision of numerical test is so low, but confirmed with sympy.
    assert_close2d(d3taus_dT3_analytical, d3taus_dT3_expected, rtol=1e-12)
    d3taus_dT3_numerical = (np.array(GE.to_T_xs(T+dT, xs).d2taus_dT2()) - GE.d2taus_dT2())/dT
    assert_close2d(d3taus_dT3_numerical, d3taus_dT3_analytical, rtol=2e-5)

    # alphas
    alphas_expect = [[0.006863, 0.3177205, 0.334215],
     [0.2971315, 0.013726, 0.328352],
     [0.3033315, 0.3111945, 0.0171575]]
    assert_close2d(alphas_expect,  GE.alphas(), rtol=1e-12)

    # dalphas_dT
    dalphas_dT_expect = [[2e-05, 7e-05, 0.0001], [1e-05, 4e-05, 8e-05], [1e-05, 3e-05, 5e-05]]
    dalphas_dT_analytical = GE.dalphas_dT()
    assert_close2d(dalphas_dT_expect, dalphas_dT_analytical, rtol=1e-12)
    dalphas_dT_numerical = (np.array(GE.to_T_xs(T+1e-4, xs).alphas()) - GE.alphas())/1e-4
    assert_close2d(dalphas_dT_expect, dalphas_dT_numerical)

    # d2alphas_d2T
    d2alphas_d2T_numerical = (np.array(GE.to_T_xs(T+dT, xs).dalphas_dT()) - GE.dalphas_dT())/dT
    d2alphas_d2T_analytical = GE.d2alphas_dT2()
    assert_close2d(d2alphas_d2T_analytical, [[0]*N for _ in range(N)])
    assert_close2d(d2alphas_d2T_numerical, d2alphas_d2T_analytical, rtol=1e-12)

    # d3alphas_d3T
    d3alphas_d3T_numerical = (np.array(GE.to_T_xs(T+dT, xs).d2alphas_dT2()) - GE.d2alphas_dT2())/dT
    d3alphas_d3T_analytical = GE.d3alphas_dT3()
    assert_close2d(d3alphas_d3T_analytical, [[0]*N for _ in range(N)])
    assert_close2d(d3alphas_d3T_numerical, d3alphas_d3T_analytical, rtol=1e-12)

    # Gs
    Gs_expect = [[0.9995411083582052, 0.5389296989069797, 0.6624312965198783],
     [1.0125162130984628, 0.999033148043276, 0.9975898960147673],
     [1.0664605905163351, 0.9585722883795924, 0.9983807912510595]]
    assert_close2d(Gs_expect, GE.Gs())

    # dGs_dT
    dGs_dT_expect = [[-3.513420602780159e-06, 0.0007233344205287423, 0.000581146010596799],
     [-0.00012189042196807427, -7.594411991210204e-06, -0.00029680845584651057],
     [-0.000377824327942326, 3.529622902294454e-05, -1.3759961112813966e-05]]
    dGs_dT_analytical = GE.dGs_dT()
    assert_close2d(dGs_dT_expect, dGs_dT_analytical, rtol=1e-12)
    dGs_dT_numerical = (np.array(GE.to_T_xs(T+ 2.5e-5, xs).Gs()) - GE.Gs())/2.5e-5
    assert_close2d(dGs_dT_numerical, dGs_dT_expect, rtol=3e-7) # Closest I could get

    # d2Gs_dT2
    d2Gs_dT2_expect = [[-1.7607728438831442e-08, -4.264997204215131e-06, -3.7132987505208185e-06],
     [3.808051820202208e-07, -3.9301868673119065e-08, -1.773565965539868e-08],
     [1.2957622532360591e-06, -5.745898135094948e-07, -7.78717985147786e-08]]
    d2Gs_dT2_analytical = GE.d2Gs_dT2()
    assert_close2d(d2Gs_dT2_expect, d2Gs_dT2_analytical, rtol=1e-12)
    d2Gs_dT2_numerical = (np.array(GE.to_T_xs(T+4e-6, xs).dGs_dT()) - GE.dGs_dT())/4e-6
    assert_close2d(d2Gs_dT2_numerical, d2Gs_dT2_analytical, rtol=2e-6)

    # d3Gs_dT3
    d3Gs_dT3_analytical = GE.d3Gs_dT3()
    d3Gs_dT3_expect = [[-4.298246167557067e-11, 2.282743128709054e-08, 2.3406412447900822e-08],
     [-3.894534156411875e-09, -9.978151596051988e-11, -4.934296656436311e-09],
     [-1.448282405010784e-08, 4.1384450135276364e-09, -2.1839009944794027e-10]]
    d3Gs_dT3_numerical = (np.array(GE.to_T_xs(T+dT, xs).d2Gs_dT2()) - GE.d2Gs_dT2())/dT
    assert_close2d(d3Gs_dT3_analytical, d3Gs_dT3_numerical, rtol=1e-7)
    assert_close2d(d3Gs_dT3_expect, d3Gs_dT3_analytical, rtol=1e-12)

    # dGE_dT
    dGE_dT_expect = 2.258093406765717
    dGE_dT_analytical = GE.dGE_dT()
    assert_close(dGE_dT_expect, dGE_dT_analytical, rtol=1e-12)

    def to_diff(T):
        return GE.to_T_xs(T, xs).GE()
    dGE_dT_numerical = derivative(to_diff, T, dx=1, order=17)
    assert_close(dGE_dT_analytical, dGE_dT_numerical, rtol=1e-12)

    # d2GE_dT2
    def to_diff(T):
        return GE.to_T_xs(T, xs).dGE_dT()

    d2GE_dT2_numerical = derivative(to_diff, T, dx=5, order=17)
    d2GE_dT2_expected = 0.007412479461681191
    d2GE_dT2_analytical = GE.d2GE_dT2()
    assert_close(d2GE_dT2_expected, d2GE_dT2_analytical, rtol=1e-12)
    assert_close(d2GE_dT2_numerical, d2GE_dT2_analytical, rtol=1e-12)

    # dGE_dxs
    def to_jac(xs):
        return GE.to_T_xs(T, xs).GE()

    dGE_dxs_analytical = GE.dGE_dxs()
    dGE_dxs_expected = [1644.4832445701338, 397.6635234141318, 202.8071951151063]
    assert_close1d(dGE_dxs_analytical, dGE_dxs_expected, rtol=1e-12)
    dGE_dxs_numerical = jacobian(to_jac, xs, perturbation=1e-8)
    assert_close1d(dGE_dxs_numerical, dGE_dxs_expected, rtol=1e-7)



    # d2GE_dxixjs - more decimals in numdifftools
    def to_hess(xs):
        return GE.to_T_xs(T, xs).GE()

    d2GE_dxixjs_expect = [[-1690.7876619180952, 1208.6126803238276, -48.852543427058286],
     [1208.6126803238276, -468.99032836115686, -202.0508751128366],
     [-48.852543427058606, -202.0508751128365, 140.77154243852513]]
    d2GE_dxixjs_analytical = GE.d2GE_dxixjs()
    assert_close2d(d2GE_dxixjs_expect, d2GE_dxixjs_analytical, rtol=1e-12)
    d2GE_dxixjs_numerical = hessian(to_hess, xs, perturbation=5e-5)
    assert_close2d(d2GE_dxixjs_numerical, d2GE_dxixjs_analytical, rtol=3e-4)


    # d2GE_dTdxs - matched really well
    d2GE_dTdxs_expect = [3.053720836458414, 1.8759446742883084, 2.1691316743750826]
    d2GE_dTdxs_analytical = GE.d2GE_dTdxs()
    assert_close1d(d2GE_dTdxs_expect, d2GE_dTdxs_analytical, rtol=1e-12)

    def to_jac(xs):
        return GE.to_T_xs(T, xs).dGE_dT()

    d2GE_dTdxs_numerical = jacobian(to_jac, xs, perturbation=3e-8)
    assert_close1d(d2GE_dTdxs_analytical, d2GE_dTdxs_numerical, rtol=1e-7)


def test_NRTL_numpy_output():
    alphas = [[[0.0, 2e-05], [0.2937, 7e-05], [0.2999, 0.0001]],
     [[0.2937, 1e-05], [0.0, 4e-05], [0.3009, 8e-05]],
     [[0.2999, 1e-05], [0.3009, 3e-05], [0.0, 5e-05]]]

    taus = [[[6e-05, 0.0, 7e-05, 7e-05, 0.00788, 3.6e-07],
      [3e-05, 624.868, 9e-05, 7e-05, 0.00472, 8.5e-07],
      [3e-05, 398.953, 4e-05, 1e-05, 0.00279, 5.6e-07]],
     [[1e-05, -29.167, 8e-05, 9e-05, 0.00256, 1e-07],
      [2e-05, 0.0, 7e-05, 6e-05, 0.00587, 4.2e-07],
      [0.0, -35.482, 8e-05, 4e-05, 0.00889, 8.2e-07]],
     [[9e-05, -95.132, 6e-05, 1e-05, 0.00905, 5.2e-07],
      [9e-05, 33.862, 2e-05, 6e-05, 0.00517, 1.4e-07],
      [0.0001, 0.0, 6e-05, 2e-05, 0.00095, 7.4e-07]]]

    N = 3
    T = 273.15+70
    dT = T*1e-8
    xs = [.2, .3, .5]
    model = NRTL(T, xs, taus, alphas)
    modelnp = NRTL(T=T, xs=np.array(xs), tau_coeffs=np.array(taus), alpha_coeffs=np.array(alphas))
    modelnp2 = modelnp.to_T_xs(T=T, xs=np.array(xs))

    check_np_output_activity(model, modelnp, modelnp2)

    json_string = modelnp.as_json()
    new = NRTL.from_json(json_string)
    assert new == modelnp

    assert model.model_hash() == modelnp.model_hash()
    assert new.model_hash() == modelnp.model_hash()
    assert new.model_hash() == modelnp2.model_hash()


    # Pickle checks
    modelnp_pickle = pickle.loads(pickle.dumps(modelnp))
    assert modelnp_pickle == modelnp
    model_pickle = pickle.loads(pickle.dumps(model))
    assert model_pickle == model

def test_NRTL_numpy_output_correct_array_internal_ownership():
    '''Without the array calls and the order bit, performance was probably bad
    and pypy gave a different object hash.'''
    alphas = [[[0.0, 2e-05], [0.2937, 7e-05], [0.2999, 0.0001]],
     [[0.2937, 1e-05], [0.0, 4e-05], [0.3009, 8e-05]],
     [[0.2999, 1e-05], [0.3009, 3e-05], [0.0, 5e-05]]]

    taus = [[[6e-05, 0.0, 7e-05, 7e-05, 0.00788, 3.6e-07],
      [3e-05, 624.868, 9e-05, 7e-05, 0.00472, 8.5e-07],
      [3e-05, 398.953, 4e-05, 1e-05, 0.00279, 5.6e-07]],
     [[1e-05, -29.167, 8e-05, 9e-05, 0.00256, 1e-07],
      [2e-05, 0.0, 7e-05, 6e-05, 0.00587, 4.2e-07],
      [0.0, -35.482, 8e-05, 4e-05, 0.00889, 8.2e-07]],
     [[9e-05, -95.132, 6e-05, 1e-05, 0.00905, 5.2e-07],
      [9e-05, 33.862, 2e-05, 6e-05, 0.00517, 1.4e-07],
      [0.0001, 0.0, 6e-05, 2e-05, 0.00095, 7.4e-07]]]

    N = 3
    T = 273.15+70
    dT = T*1e-8
    xs = [.2, .3, .5]
    modelnp = NRTL(T=T, xs=np.array(xs), tau_coeffs=np.array(taus), alpha_coeffs=np.array(alphas))

    for name in ('tau_as', 'tau_bs', 'tau_es', 'tau_fs', 'tau_gs', 'tau_hs', 'alpha_cs', 'alpha_ds'):
        obj = getattr(modelnp, name)
        assert obj.flags.c_contiguous
        assert obj.flags.owndata

def test_NRTL_missing_inputs():
    alphas = [[[0.0, 2e-05], [0.2937, 7e-05], [0.2999, 0.0001]],
     [[0.2937, 1e-05], [0.0, 4e-05], [0.3009, 8e-05]],
     [[0.2999, 1e-05], [0.3009, 3e-05], [0.0, 5e-05]]]

    taus = [[[6e-05, 0.0, 7e-05, 7e-05, 0.00788, 3.6e-07],
      [3e-05, 624.868, 9e-05, 7e-05, 0.00472, 8.5e-07],
      [3e-05, 398.953, 4e-05, 1e-05, 0.00279, 5.6e-07]],
     [[1e-05, -29.167, 8e-05, 9e-05, 0.00256, 1e-07],
      [2e-05, 0.0, 7e-05, 6e-05, 0.00587, 4.2e-07],
      [0.0, -35.482, 8e-05, 4e-05, 0.00889, 8.2e-07]],
     [[9e-05, -95.132, 6e-05, 1e-05, 0.00905, 5.2e-07],
      [9e-05, 33.862, 2e-05, 6e-05, 0.00517, 1.4e-07],
      [0.0001, 0.0, 6e-05, 2e-05, 0.00095, 7.4e-07]]]

    N = 3
    T = 273.15+70
    dT = T*1e-8
    xs = [.2, .3, .5]
    GE = NRTL(T, xs, tau_coeffs=taus)
    assert_close1d(GE.gammas(), [1, 1, 1], rtol=1e-13)
    
    GE = NRTL(T, xs, taus)
    assert_close1d(GE.gammas(), [1, 1, 1], rtol=1e-13)

    GE = NRTL(T, xs, alpha_coeffs=alphas)
    assert_close1d(GE.gammas(), [1, 1, 1], rtol=1e-13)

def test_NRTL_chemsep():
    from thermo.interaction_parameters import IPDB
    tausB = IPDB.get_ip_asymmetric_matrix('ChemSep NRTL', ['64-17-5', '7732-18-5'], 'bij')
    alphaC = IPDB.get_ip_asymmetric_matrix('ChemSep NRTL', ['64-17-5', '7732-18-5'], 'alphaij')
    N = 2
    T = 343.15
    xs = [0.252, 0.748]
    tausA = tausE = tausF = tausG = tausH = alphaD = [[0.0]*N for i in range(N)]
    ABEFGHCD = (tausA, tausB, tausE, tausF, tausG, tausH, alphaC, alphaD)
    GE = NRTL(T=T, xs=xs, ABEFGHCD=ABEFGHCD)
    gammas = GE.gammas()
    assert_close1d(gammas, [1.985383485664009, 1.146380779201308], rtol=1e-7)
    
    # Table of values right from ChemSep
    gammas_ethanol = [5.66232, 4.283, 3.3749, 2.75365, 2.31475, 1.99622, 1.75984, 1.58121, 1.44425, 1.33807, 1.25512, 1.19003, 1.13894, 1.09896, 1.06796, 1.0443, 1.02671, 1.0142, 1.00598, 1.00142, 1]
    gammas_water = [1, 1.00705, 1.02657, 1.05673, 1.09626, 1.14429, 1.20021, 1.26357, 1.33405, 1.41139, 1.49541, 1.58593, 1.68281, 1.78591, 1.89509, 2.0102, 2.1311, 2.25761, 2.38956, 2.52675, 2.66895]
    pts = 21
    xs_ethanol = linspace(0, 1, 21)
    for i in range(pts):
        GE2 = GE.to_T_xs(T=T, xs=[xs_ethanol[i], 1-xs_ethanol[i]])
        gammas = GE2.gammas()
        assert_close(gammas[0], gammas_ethanol[i], rtol=1e-5)
        assert_close(gammas[1], gammas_water[i], rtol=1e-5)
    
def test_NRTL_partial_inputs():
    from fluids.constants import R, calorie
    N = 2
    T = 70.0 + 273.15
    xs = [0.252, 0.748]
    tau_bs = [[0, -121.2691/R*calorie], [1337.8574/R*calorie, 0]]
    alpha_cs =  [[0, 0.2974],[.2974, 0]]
    GE = NRTL(T=T, xs=xs, tau_bs=tau_bs, alpha_cs=alpha_cs)
    gammas_expect = [1.936051651447544, 1.1536630452052914]
    assert_close1d(GE.gammas(), gammas_expect, rtol=1e-13)
    
    # String tests
    s = str(GE)
    assert 'tau_cs' not in s
    assert 'alpha_ds' not in s


    with pytest.raises(ValueError):
        NRTL(T=T, xs=xs, tau_bs=tau_bs, alpha_cs=alpha_cs, alpha_ds=[[0],[.2974, 0]])
        
    with pytest.raises(ValueError):
        NRTL(T=T, xs=xs, tau_bs=tau_bs, alpha_cs=alpha_cs, tau_es=[[0],[.2974, 0]])

    with pytest.raises(ValueError):        
        NRTL(T=T, xs=xs, tau_bs=tau_bs, alpha_cs=alpha_cs, tau_es=[[0, 3]])
        
    with pytest.raises(ValueError):        
        NRTL(T=T, xs=xs, tau_bs=tau_bs, alpha_cs=alpha_cs, tau_es=[None, 3])
        
    with pytest.raises(ValueError):
<<<<<<< HEAD
        NRTL(T=T, xs=xs, tau_bs=tau_bs, alpha_cs=alpha_cs, ABEFGHCD=(tau_bs,))
        
def test_NRTL_ideal_ones():
    T = 70.0 + 273.15
    xs = [0.252, 0.748]
    GE = NRTL(T=T, xs=xs)
    assert_close1d(GE.gammas(), [1.0, 1.0], rtol=1e-13)
    
def test_NRTL_asymmetric_alpha():
    GE = NRTL(T=343.15, xs=[0.252, 0.748], tau_bs=[[0, -61.02497992981518], [673.2359767158717, 0]], 
          alpha_cs=[[0, 0.2974], [0.35, 0]])
    assert_close1d(GE.gammas(), [1.8254928709184535, 1.1578302838386516], rtol=1e-12)
    
def test_NRTL_gammas_binaries():
    gammas_calc = NRTL_gammas_binaries([0.252, 0.748, .7, .3, 1e-10, 1-1e-10], -0.1778376218266507, 1.9619291176333142, .2974, .35)
    gammas_expect = [1.825492870918453, 1.1578302838386514, 1.0471700487668791, 1.782792759735783, 5.896934778222999, 1.0]
    assert_close1d(gammas_calc, gammas_expect, rtol=1e-13)
    
    # Test providing the output array
    gammas_calc_dup = NRTL_gammas_binaries([0.1, 0.9, .2, .8, .5, .5], -0.1778376218266507, 1.9619291176333142, .2974, .35)
    gammas_calc_same_array = NRTL_gammas_binaries([0.1, 0.9, .2, .8, .5, .5], -0.1778376218266507, 1.9619291176333142, .2974, .35, gammas_calc)
    assert_close1d(gammas_calc_dup, gammas_calc_same_array, rtol=1e-13)
    assert gammas_calc is gammas_calc_same_array
    
def test_NRTL_gammas_binaries_vs_object():
    GE = NRTL(T=343.15, xs=[.2, .8], tau_bs=[[0, -61.02497992981518], [673.2359767158717, 0]], 
          alpha_cs=[[0, 0.2974], [0.35, 0]])
    gammas_calc = NRTL_gammas_binaries(GE.xs, GE.taus()[0][1], GE.taus()[1][0], GE.alphas()[0][1], GE.alphas()[1][0])
    assert_close1d(gammas_calc, GE.gammas(), rtol=1e-13)
    
    
def test_NRTL_gammas_binaries_jac():
    expect = [[1.1789916307339643, -0.26111310616433153, -3.3538119188199227, -6.741171640572135], [0.028442736322554146, 0.12389510256475463, -0.4669633093241108, -0.24619435634886436], [0.6880803492773255, -0.1604580514041915, -1.2421051941611734, -3.0460013493889275], [0.07924102114006676, 0.14519919300123013, -0.9799779542489997, -0.9023280256735463]]
    jac_calc = NRTL_gammas_binaries_jac([.3, .7, .4, .6], 2, 3, .2, .4)
    assert_close2d(expect, jac_calc, rtol=1e-12)
    
    # The optimized code was generated as follows with sympy
    '''
    from sympy import *
    tau01, tau10, alpha01, alpha10, x0, x1 = symbols('tau01, tau10, alpha01, alpha10, x0, x1')
    
    G01 = exp(-alpha01*tau01)
    G10 = exp(-alpha10*tau10)
    
    gamma0 = exp(x1**2*(tau10*(G10/(x0+x1*G10))**2 + G01*tau01/(x1+x0*G01)**2))
    gamma1 = exp(x0**2*(tau01*(G01/(x1+x0*G01))**2 + G10*tau10/(x0+x1*G10)**2))
    
    outs, mains  = cse([gamma0, gamma1], optimizations='basic')
    
    gammas = [simplify(gamma0), simplify(gamma1)]
    to_diff_on = [tau01, tau10, alpha01, alpha10]
    
    to_cse = [diff(g, v) for v in to_diff_on for g in gammas]
    outs, mains  = cse(to_cse, optimizations='basic')
    for k, v in outs:
        print("%s = %s" %(k, v))
    print(mains)
    '''
    
    
def test_NRTL_regression_basics():
    # ethanol-water
    GE = UNIFAC.from_subgroups(T=298.15, xs=[.9, .1], chemgroups=[{1: 1, 2: 1, 14: 1}, {16: 1}])
    pts = 10
    xs_points = [[xi, 1-xi] for xi in linspace(0.01, 0.99, pts)]
    many_gammas_expect = [GE.to_T_xs(T=GE.T, xs=xs_points[i]).gammas() for i in range(pts)]
    
    res, stats = NRTL.regress_binary_parameters(gammas=many_gammas_expect, xs=xs_points, use_numba=False,
                                                symmetric_alphas=True, multiple_tries=False)
    
    assert_close(res['tau12'], 0.38703486403040827)
    assert_close(res['tau21'], 1.7353246253228976)
    assert_close(res['alpha12'], 0.64618267549806)
    assert stats['MAE'] < 0.01
    

    # Regression without symmetry
    res, stats = NRTL.regress_binary_parameters(gammas=many_gammas_expect, xs=xs_points, use_numba=False,
                                                symmetric_alphas=False, multiple_tries=False)
    
    assert_close(res['tau12'], 0.229234995043471)
    assert_close(res['tau21'], 1.974654718742523)
    assert_close(res['alpha12'], 6.207804509017788)
    assert_close(res['alpha21'], 0.4898957291346906)
    assert stats['MAE'] < 0.001
=======
        GE = NRTL(T, xs, alpha_coeffs=alphas)

def test_NRTL_one_component():
    GE = NRTL(T=350.0, xs=[1.0], ABEFGHCD=([[0.0]], [[0.0]], [[0.0]], [[0.0]], [[0.0]], [[0.0]], [[0.0]], [[0.0]]))
    for s in GE._point_properties:
        if hasattr(GE, s):
            res = getattr(GE, s)()
>>>>>>> d8098bbe
<|MERGE_RESOLUTION|>--- conflicted
+++ resolved
@@ -504,7 +504,6 @@
     assert 'tau_cs' not in s
     assert 'alpha_ds' not in s
 
-
     with pytest.raises(ValueError):
         NRTL(T=T, xs=xs, tau_bs=tau_bs, alpha_cs=alpha_cs, alpha_ds=[[0],[.2974, 0]])
         
@@ -518,7 +517,6 @@
         NRTL(T=T, xs=xs, tau_bs=tau_bs, alpha_cs=alpha_cs, tau_es=[None, 3])
         
     with pytest.raises(ValueError):
-<<<<<<< HEAD
         NRTL(T=T, xs=xs, tau_bs=tau_bs, alpha_cs=alpha_cs, ABEFGHCD=(tau_bs,))
         
 def test_NRTL_ideal_ones():
@@ -604,12 +602,10 @@
     assert_close(res['alpha12'], 6.207804509017788)
     assert_close(res['alpha21'], 0.4898957291346906)
     assert stats['MAE'] < 0.001
-=======
-        GE = NRTL(T, xs, alpha_coeffs=alphas)
+
 
 def test_NRTL_one_component():
     GE = NRTL(T=350.0, xs=[1.0], ABEFGHCD=([[0.0]], [[0.0]], [[0.0]], [[0.0]], [[0.0]], [[0.0]], [[0.0]], [[0.0]]))
     for s in GE._point_properties:
         if hasattr(GE, s):
-            res = getattr(GE, s)()
->>>>>>> d8098bbe
+            res = getattr(GE, s)()